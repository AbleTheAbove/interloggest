--- conflicted
+++ resolved
@@ -2,7 +2,6 @@
 use interlog_core::*;
 use rand::prelude::*;
 
-<<<<<<< HEAD
 mod config {
 	struct Max(usize);
 
@@ -14,28 +13,20 @@
 	pub const N_ACTORS: Max = Max(256);
 }
 
+const TXN_EVENTS_PER_ADDR: LogicalQty = LogicalQty(10);
+const ACTUAL_EVENTS_PER_ADDR: LogicalQty = LogicalQty(10);
+
 fn main() {
+	let mut rng = thread_rng();
+
 	let mut rng = rand::thread_rng();
 	let args: Vec<String> = std::env::args().collect();
 	let seed: u64 = args.get(1)
 		.map(|s| s.parse::<u64>().expect(""))
 		.unwrap_or_else(|| rng.gen());
-
-	let actors = HashMap::from([
-
-	]);
-
-
-=======
-const TXN_EVENTS_PER_ADDR: LogicalQty = LogicalQty(10);
-const ACTUAL_EVENTS_PER_ADDR: LogicalQty = LogicalQty(10);
-
-fn main() {
-	let mut rng = thread_rng();
 	/*
 	std::iter::repeat_with(|| Addr::new([rng.gen(), rng.gen()])).map(|addr| {
 		(addr, Actor::new(addr, TXN_EVENTS_PER_ADDR, ACTUAL_EVENTS_PER_ADDR))
 	});
 	*/
->>>>>>> 906d8860
 }