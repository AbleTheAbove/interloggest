//! Structs for reading and writing events from contiguous bytes.
use crate::fixed_capacity;
use crate::fixed_capacity::Vec;
use crate::pervasives::*;
use crate::region::Region;

/// This ID is globally unique.
/// TODO: is it worth trying to fit this into, say 128 bits? 80 bit replica ID,
/// 48 bit logical position.
#[repr(C)]
#[derive(
	bytemuck::Pod,
	bytemuck::Zeroable,
	Clone,
	Copy,
	Debug,
	Eq,
	PartialEq,
	PartialOrd,
	Ord,
)]
pub struct ID {
	/// Replica the event was first recorded at.
	pub origin: Addr,
	/// This can be thought of as a lamport clock, or the sequence number of
	/// the log.
	pub log_pos: usize,
}

/// This is written before every event in the log, and allows reading out
/// payloads which are of variable length.
#[derive(bytemuck::Pod, bytemuck::Zeroable, Clone, Copy, Debug)]
#[repr(C)]
struct Header {
	id: ID,
	byte_len: usize,
}

pub const HEADER_SIZE: usize = core::mem::size_of::<Header>();

/// An immutable record of some event. The core data structure of interlog.
/// The term "event" comes from event sourcing, but this couldd also be thought
/// of as a record or entry.
#[derive(Clone, Debug)]
pub struct Event<'a> {
	pub id: ID,
	pub payload: &'a [u8],
}

impl<'a> Event<'a> {
	/// Number of bytes the event will take up, including the header
	pub fn on_disk_size(&self) -> usize {
		let raw_size = HEADER_SIZE + self.payload.len();
		// align to 8
		(raw_size + 7) & !7
	}
}

pub fn read(bytes: &[u8], byte_offset: usize) -> Option<Event<'_>> {
	let header_region = Region::new(byte_offset, HEADER_SIZE);
	let header_bytes = header_region.read(bytes)?;
	let &Header { id, byte_len } = bytemuck::from_bytes(header_bytes);
	let payload_region = header_region.next(byte_len);
	let payload = payload_region.read(bytes)?;
	Some(Event { id, payload })
}

pub fn append<const CAPACITY: usize>(
	buf: &mut Vec<u8, CAPACITY>,
	event: &Event,
) -> fixed_capacity::Res {
	let byte_len = event.payload.len();
	let header_region = Region::new(buf.len(), HEADER_SIZE);
	let header = Header { byte_len, id: event.id };
	let payload_region = header_region.next(byte_len);
	let next_offset = buf.len() + event.on_disk_size();
	buf.resize(next_offset)?;
	let header_bytes = bytemuck::bytes_of(&header);

	header_region.write(buf, header_bytes).expect("fixvec to be resized");
	payload_region.write(buf, event.payload).expect("fixvec to be resized");

	Ok(())
}

pub struct View<'a> {
	bytes: &'a [u8],
	byte_index: usize,
}

impl<'a> View<'a> {
	pub fn new(bytes: &'a [u8]) -> Self {
		Self { bytes, byte_index: 0 }
	}
}

impl<'a> Iterator for View<'a> {
	type Item = Event<'a>;

	fn next(&mut self) -> Option<Self::Item> {
		let result = read(self.bytes, self.byte_index)?;
		self.byte_index += result.on_disk_size();
		Some(result)
	}
}

#[cfg(test)]
mod tests {
	use super::*;
	use pretty_assertions::assert_eq;
	use proptest::prelude::*;

	proptest! {
		#[test]
		fn rw_single_event(
			e in prop::collection::vec(any::<u8>(), 0..=8)
		) {
			// Setup
			let mut rng = rand::thread_rng();
<<<<<<< HEAD
			let mut buf = Vec::new(256);
			let origin = Addr::new(&mut rng);
			let id = ID { origin, logical_pos: 0 };
=======
			let mut buf = Vec::<_, 256>::new();
			let origin = Addr::new(&mut rng);
			let id = ID { origin, log_pos: 0 };
>>>>>>> 89b20a0d
			let event = Event {id, payload: &e};

			// Pre conditions
			assert_eq!(buf.len(), 0, "buf should start empty");
			assert!(read(&buf, 0).is_none(), "should contain no event");

			// Modifying
			append(&mut buf, &event).expect("buf should have enough");

			// Post conditions
			let actual = read(&buf, 0).expect("one event to be at 0");
			assert_eq!(actual.payload, &e);
		}
	}
}<|MERGE_RESOLUTION|>--- conflicted
+++ resolved
@@ -117,15 +117,9 @@
 		) {
 			// Setup
 			let mut rng = rand::thread_rng();
-<<<<<<< HEAD
 			let mut buf = Vec::new(256);
 			let origin = Addr::new(&mut rng);
 			let id = ID { origin, logical_pos: 0 };
-=======
-			let mut buf = Vec::<_, 256>::new();
-			let origin = Addr::new(&mut rng);
-			let id = ID { origin, log_pos: 0 };
->>>>>>> 89b20a0d
 			let event = Event {id, payload: &e};
 
 			// Pre conditions
