extern crate alloc;

#[cfg(not(target_pointer_width = "64"))]
compile_error!("code assumes usize is u64");

#[cfg(not(target_os = "linux"))]
compile_error!("code assumes linux");

#[cfg(not(target_endian = "little"))]
compile_error!("code assumes little-endian");

use fs::OFlags;

use rand::prelude::*;
use rustix::{fd, fd::AsFd, fs, io};

// Fixed Capacity Vector
// Tigerstyle: There IS a limit
struct FixVec<T> {
    elems: alloc::boxed::Box<[T]>,
    len: usize
}

impl<T> FixVec<T> {
    #[inline]
    fn capacity(&self) -> usize {
        self.elems.len()
    }

    fn check_capacity(&self, new_len: usize) {
        if new_len > self.capacity() { 
            panic!("overflow");
        }
    }

    fn push(&mut self, value: T) {
        let new_len = self.len + 1;
        self.check_capacity(new_len);
        self.elems[self.len] = value;
        self.len = new_len;
    }

    fn extend<I: IntoIterator<Item = T>>(&mut self, iter: I) {
        for elem in iter {
            self.push(elem);
        }
    }

    fn get(&self, index: usize) -> Option<&T> {
        if self.len > index {
            Some(&self.elems[index])
        } else {
            None
        }
    }
}

impl<T: Clone + core::fmt::Debug> FixVec<T> {
    fn new(default: T, capacity: usize) -> FixVec<T> {
        let bytes: Box<[T]> =
            vec![default; capacity].try_into().unwrap();
        assert_eq!(std::mem::size_of_val(&bytes), 16);
        let len = 0;

        Self {elems: bytes, len}
    }
    

    fn resize(&mut self, new_len: usize, value: T) {
        self.check_capacity(new_len);

        if new_len > self.len {
            self.elems[self.len..new_len].fill(value);
        }
        
        self.len = new_len;
    }

    #[inline]
    fn clear(&mut self) {
        self.len = 0;
    }

    #[inline]
    fn len(&self) -> usize {
        self.len
    }
}

impl<T: Copy> FixVec<T> {
    fn extend_from_slice(&mut self, other: &[T]) {
        let new_len = self.len + other.len();
        if new_len > self.capacity() { panic!("overflow") }
        self.elems[self.len..new_len].copy_from_slice(other);
        self.len = new_len;
    }
}

impl<T> std::ops::Deref for FixVec<T> {
    type Target = [T];

    fn deref(&self) -> &Self::Target {
        &self.elems[0..self.len]
    }
}

#[cfg(test)]
mod test_gen {
    use super::FixVec;
    use rand::prelude::*;

    // TODO: use this for the proptests; allocating separate vectors is slow
    impl FixVec<u8> {
        fn rand_slice_iter<R: Rng + Sized>(
            &self, rng: R, range: core::ops::RangeInclusive<usize>
        ) -> RandSliceIter<R> {
            RandSliceIter { buffer: self, pos: 0, range, rng }
        }
    }

    struct RandSliceIter<'a, R: Rng> {
<<<<<<< HEAD
        buffer: &'a FixVec<u8>,
        start: usize,
        rng: R,
=======
        buffer: &'a FCVec<u8>,
        pos: usize,
        range: core::ops::RangeInclusive<usize>,
        rng: R
>>>>>>> c74d8c3d
    }

    impl<'a, R: Rng> Iterator for RandSliceIter<'a, R> {
        type Item = &'a [u8];

        fn next(&mut self) -> Option<Self::Item> {
            if self.pos >= self.buffer.len { return None }

            let range = self.range.clone();
            let end = self.pos + self.rng.gen_range(range);
            let slice = &self.buffer.elems[self.pos..end];
            self.pos = end;
            Some(slice)
        }
    }
}

mod event {
    use rustix::{fd, io};
    use super::{FixVec, ReplicaID};

    // Hugepagesize is "2048 kB" in /proc/meminfo. Assume kB = 1024
    pub const MAX_SIZE: usize = 2048 * 1024;

    #[repr(C)]
    #[derive(bytemuck::Pod, bytemuck::Zeroable, Clone, Copy, Debug)]
    pub struct ID { origin: ReplicaID, pos: usize }

    impl ID {
        const SIZE: usize = std::mem::size_of::<Self>();
    }

    #[derive(bytemuck::Pod, bytemuck::Zeroable, Clone, Copy, Debug)]
    #[repr(C)]
    struct Header { len: usize, origin: ReplicaID }

    impl Header {
        const SIZE: usize = std::mem::size_of::<Self>();
    }

    #[derive(Debug)]
    pub struct Event<'a> { pub id: ID, pub val: &'a [u8] }

    #[derive(Clone, Copy, Debug)]
    struct Index(usize);

    impl Index {
        // Constructor with panic for simplicity
        fn new(value: usize) -> Self {
            if value % 8 != 0 {
                panic!("All indices must be 8 byte aligned");
            }
            Index(value)
        }

        fn shift(self, byte_len: usize) -> Self {
            Self(self.0 + byte_len)
        }
    }

    impl Into<usize> for Index {
        fn into(self) -> usize {
            self.0
        }
    }

    impl Into<Index> for usize {
        fn into(self) -> Index {
            Index(self)
        }
    }

    // 1..N events backed by a fixed capacity byte buffer
    // INVARIANTS
    // - starts at the start of an event
    // - ends at the end of an event
    // - aligns events to 8 bytes
    pub struct FixBuf {
        bytes: FixVec<u8>,
        indices: FixVec<Index>,
    }

    impl FixBuf {
        pub fn new() -> FixBuf {
            let bytes = FixVec::new(0, MAX_SIZE); 
            let indices = FixVec::new(0.into(), 8);
            Self{bytes, indices}
        }

        pub fn append(&mut self, origin: ReplicaID, val: &[u8]) {
            let new_index = self.bytes.len();
            let header = Header { len: ID::SIZE + val.len(), origin };
            let new_len = new_index + Header::SIZE + val.len();

            let header = bytemuck::bytes_of(&header);
            self.bytes.extend_from_slice(header);
            self.bytes.extend_from_slice(val);

            assert_eq!(new_len, self.bytes.len());

            let aligned_new_len = (new_len + 7) & !7;
            self.bytes.resize(aligned_new_len, 0);
            assert_eq!(aligned_new_len, self.bytes.len());

            self.indices.push(new_index.into());
        }

        pub fn extend(&mut self, other: &FixBuf) {
            let byte_len = self.bytes.len();
            self.indices.extend(other.indices.iter().map(|i| i.shift(byte_len)));
            self.bytes.extend_from_slice(&other.bytes);
        }

        pub fn clear(&mut self) {
            self.bytes.clear();
            self.indices.clear();
        }

        pub fn len(&self) -> usize {
            self.indices.len()
        }

        pub fn get(&self, pos: usize) -> Option<Event> {
            let index: usize = self.indices.get(pos).cloned()?.into();

            let header_range = index..index + Header::SIZE;
            
            let event_header: &Header =
                bytemuck::from_bytes(&self.bytes[header_range]);

            let val_range = index + Header::SIZE .. index + event_header.len;

            let event = Event {
                id: ID { origin: event_header.origin, pos },
                val: &self.bytes[val_range]
            };

            Some(event)
        }

        /*
        pub fn read_from_file(
           &mut self, fd: fd::BorrowedFd, index: &Index
        ) -> io::Result<()> {
            // need to set len so pread knows how much to fill
            if index.len > self.bytes.capacity() { panic!("OVERFLOW") }
            unsafe {
                self.bytes.set_len(index.len);
            }

            // pread ignores the fd offset, supply your own
            let bytes_read = io::pread(fd, &mut self.bytes, index.pos as u64)?;
            // If this isn't the case, we should figure out why!
            assert_eq!(bytes_read, index.len);

            Ok(())
        }
        */

        pub fn append_to_file(&mut self, fd: fd::BorrowedFd) -> io::Result<usize> {
            // always sets file offset to EOF.
            let bytes_written = io::write(fd, &self.bytes)?;
            // Linux 'man open': appending to file opened w/ O_APPEND is atomic
            // TODO: will this happen? if so how to recover?
            assert_eq!(bytes_written, self.bytes.len());
            Ok(bytes_written)
        }
    }

    pub struct BufIntoIterator<'a> {
        event_buf: &'a FixBuf,
        index: usize
    }

    impl<'a> Iterator for BufIntoIterator<'a> {
        type Item = Event<'a>;

        fn next(&mut self) -> Option<Self::Item> {
            let result = self.event_buf.get(self.index);
            self.index += 1;
            result
        }
    }

    impl<'a> IntoIterator for &'a FixBuf {
        type Item = Event<'a>;
        type IntoIter = BufIntoIterator<'a>;

        fn into_iter(self) -> Self::IntoIter {
            BufIntoIterator { event_buf: self, index: 0 }
        }
    }

    #[cfg(test)]
    mod tests {
        use super::*;
        use pretty_assertions::assert_eq;
        use proptest::prelude::*;
        use tempfile::TempDir;

        proptest! {
            #[test]
            fn read_and_write_single_event(
                e in prop::collection::vec(any::<u8>(), 0..=8)
            ) {
                // Setup 
                let mut rng = rand::thread_rng();
                let mut buf = FixBuf::new();
                let replica_id = ReplicaID::new(&mut rng);

                // Pre conditions
                assert_eq!(buf.len(), 0, "buf should start empty");
                assert!(buf.get(0).is_none(), "should contain no event");
               
                // Modifying
                buf.append(replica_id, &e);

                // Post conditions
                let actual = buf.get(0).expect("one event to be at 0");
                assert_eq!(buf.len(), 1);
                assert_eq!(actual.val, &e);
            }
        }

        // TODO: generalise w/ proptest
        #[test]
        fn multiple_read_and_write() {
            // Setup 
            let mut rng = rand::thread_rng();
            let replica_id = ReplicaID::new(&mut rng);
            
            let mut buf = FixBuf::new();

            // Pre conditions
            assert_eq!(buf.len(), 0, "buf should start empty");
            assert!(buf.get(0).is_none(), "should contain no event");

            let es: [&[u8]; 4] = [
                b"I've not grown weary on lenghty roads",
                b"On strange paths, not gone astray",
                b"Such is the knowledge, the knowledge cast in me",
                b"Such is the knowledge; such are the skills"
            ];
            
            for e in es {
                buf.append(replica_id, e);
            }

            // Post conditions
            assert_eq!(buf.len(), 4);
            let actual: Vec<_> = 
                (0..4).map(|pos| buf.get(pos).unwrap().val).collect();
            assert_eq!(&actual, &es);
        }

        #[test]
        fn combine_buffers() {
            // Setup 
            let mut rng = rand::thread_rng();
            let replica_id = ReplicaID::new(&mut rng);

            let mut buf1 = FixBuf::new();  
            let mut buf2 = FixBuf::new();  
            
            let e1: &[u8] = b"Kan jy my skroewe vir my vasdraai?";
            let e2: &[u8] = b"Kan jy my albasters vir my vind?";
            let e3: &[u8] = b"Kan jy jou idee van normaal by jou gat opdruk?";
            let e4: &[u8] = b"Kan jy?";
            let e5: &[u8] = b"Kan jy 'apatie' spel?";

            let es = [e1, e2, e3, e4];

            for e in es {
                buf1.append(replica_id, e);
            }

            let expected = [e1, e2, e3, e4, e5];

            buf2.append(replica_id, e5);

            buf1.extend(&buf2);

            // Post conditions
            assert_eq!(buf1.len(), 5);
            let actual: Vec<_> = 
                (0..5).map(|pos| buf1.get(pos).unwrap().val).collect();
            assert_eq!(&actual, &expected);
        }
    }
}

type O = OFlags;

#[derive(bytemuck::Pod, bytemuck::Zeroable, Clone, Copy, Debug)]
#[repr(transparent)]
pub struct ReplicaID(u128);

impl ReplicaID {
    fn new<R: Rng>(rng: &mut R) -> Self {
        Self(rng.gen())
    }
}

impl core::fmt::Display for ReplicaID {
    fn fmt(&self, f: &mut core::fmt::Formatter) -> core::fmt::Result {
        write!(f, "{:x}", self.0)
    }
}

#[derive(Clone, Copy, Debug)]
#[repr(C)]
struct EventID { origin: ReplicaID, pos: usize }

pub struct LocalReplica {
    pub id: ReplicaID,
    pub path: std::path::PathBuf,
    log_fd: fd::OwnedFd,
    log_len: usize,
    write_cache: event::FixBuf,
    read_cache: event::FixBuf
}

// TODO: store data larger than read cache
// TODO: mem cache larger than EVENT_MAX (ciruclar buffer?)
impl LocalReplica {
    pub fn new<R: Rng>(
        dir_path: &std::path::Path, rng: &mut R
    ) -> io::Result<Self> {
        let id = ReplicaID::new(rng);

        let path = dir_path.join(id.to_string());
        let flags = O::DIRECT | O::CREATE | O::APPEND | O::RDWR | O::DSYNC;
        let mode = fs::Mode::RUSR | fs::Mode::WUSR;
		let log_fd = fs::open(&path, flags, mode)?;

		let log_len = 0;
        let write_cache = event::FixBuf::new();
        let read_cache = event::FixBuf::new();

		Ok(Self { id, path, log_fd, log_len, write_cache, read_cache })
    }
    
    // Event local to the replica, that don't yet have an ID
    pub fn local_write(&mut self, datums: &[&[u8]]) -> io::Result<()> {
        for data in datums {
            self.write_cache.append(self.id, data);
        }
        
        // persist
        let fd = self.log_fd.as_fd();
        let bytes_written = self.write_cache.append_to_file(fd)?;

        // round up to multiple of 8, for alignment
        self.log_len += (bytes_written + 7) & !7;

        // Updating caches
        // TODO: should the below be combined to some 'drain' operation?
        assert_eq!(self.write_cache.len(), datums.len());
        self.read_cache.extend(&self.write_cache);
        self.write_cache.clear();

		Ok(())
	}
    
    pub fn read(&mut self, buf: &mut event::FixBuf, pos: usize) -> io::Result<()> {
        // TODO: check from disk if not in cache

        buf.extend(&self.read_cache);
        Ok(()) 
    }
}

#[cfg(test)]
mod tests {
    use super::*;
    use tempfile::TempDir;

    #[test]
	fn read_and_write_to_log() {
        let tmp_dir = TempDir::with_prefix("interlog-")
            .expect("failed to open temp file");

        let es: [&[u8]; 4] = [
            b"I've not grown weary on lenghty roads",
            b"On strange paths, not gone astray",
            b"Such is the knowledge, the knowledge cast in me",
            b"Such is the knowledge; such are the skills"
        ];

		let mut rng = rand::thread_rng();
		let mut replica = LocalReplica::new(tmp_dir.path(), &mut rng)
            .expect("failed to open file");

		replica.local_write(&es).expect("failed to write to replica");

		let mut read_buf = event::FixBuf::new();
		replica.read(&mut read_buf, 0).expect("failed to read to file");
   
        assert_eq!(read_buf.len(), 4);

        let events: Vec<_> = read_buf.into_iter().collect();
		assert_eq!(events[0].val, es[0]);
        assert_eq!(events.len(), 4);
		let path = replica.path.clone();
		std::fs::remove_file(path).expect("failed to remove file");
    }
}

fn main() {
    // TODO: test case I want to debug
    // Setup 
    let mut rng = rand::thread_rng();
    let replica_id = ReplicaID::new(&mut rng);

    let mut buf1 = event::FixBuf::new();  
    let mut buf2 = event::FixBuf::new();  
    
    let e1: &[u8] = b"Kan jy my skroewe vir my vasdraai?";
    let e2: &[u8] = b"Kan jy my albasters vir my vind?";
    let e3: &[u8] = b"Kan jy jou idee van normaal by jou gat opdruk?";
    let e4: &[u8] = b"Kan jy?";
    let e5: &[u8] = b"Kan jy 'apatie' spel?";

    let es = [e1, e2, e3, e4];

    for e in es {
        buf1.append(replica_id, e);
    }

    let expected = [e1, e2, e3, e4, e5];

    buf2.append(replica_id, e5);

    buf1.extend(&buf2);

    // Post conditions
    assert_eq!(buf1.len(), 5);
    let actual: Vec<_> = 
        (0..5).map(|pos| buf1.get(pos).unwrap().val).collect();
    assert_eq!(&actual, &expected);
}<|MERGE_RESOLUTION|>--- conflicted
+++ resolved
@@ -119,16 +119,10 @@
     }
 
     struct RandSliceIter<'a, R: Rng> {
-<<<<<<< HEAD
         buffer: &'a FixVec<u8>,
-        start: usize,
-        rng: R,
-=======
-        buffer: &'a FCVec<u8>,
         pos: usize,
         range: core::ops::RangeInclusive<usize>,
         rng: R
->>>>>>> c74d8c3d
     }
 
     impl<'a, R: Rng> Iterator for RandSliceIter<'a, R> {
